--- conflicted
+++ resolved
@@ -90,12 +90,8 @@
             output, infos = self.multi_sample_output_from_torch(model_input)
         else:
             output, infos = self.single_sample_output_from_torch(model_input)
-<<<<<<< HEAD
+        output = self._unnormalize_prediction_output(output)
         return output.cpu().numpy(), infos
-=======
-        output = self._unnormalize_prediction_output(output)
-        return output.numpy(), infos
->>>>>>> 7b17a2fc
 
     def configure_optimizers(self) -> torch.optim.Optimizer:
         """Configure the optimizer"""
