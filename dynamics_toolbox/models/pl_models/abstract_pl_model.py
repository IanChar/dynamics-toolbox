--- conflicted
+++ resolved
@@ -57,28 +57,12 @@
         Returns:
             The output of the model and give a dictionary of related quantities.
         """
-<<<<<<< HEAD
-        if isinstance(actions, int) or isinstance(actions, float):
-            actions = np.array([actions]).reshape(1, 1)
-        pt_states = torch.Tensor(states).to(self.device)
-        pt_actions = torch.Tensor(actions).to(self.device)
-        if len(states.shape) == 1:
-            pt_states = pt_states.unsqueeze(0)
-        if len(actions.shape) == 1:
-            pt_actions = pt_actions.unsqueeze(int(pt_states.shape[0] != 1))
-        net_in = torch.cat([pt_states, pt_actions], dim=1)
-        deltas, infos = self.multi_sample_model_from_torch(net_in)
-        if len(states.shape) == 1:
-            deltas = deltas.flatten()
-        return deltas.cpu().numpy(), infos
-=======
         net_in = torch.Tensor(model_input).to(self.device)
         if each_input_is_different_sample:
             output, infos = self.multi_sample_output_from_torch(net_in)
         else:
             output, infos = self.single_sample_output_from_torch(net_in)
         return output.numpy(), infos
->>>>>>> 13efdbfd
 
     def configure_optimizers(self) -> torch.optim.Optimizer:
         """Configure the optimizer"""
