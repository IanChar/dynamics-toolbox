--- conflicted
+++ resolved
@@ -25,13 +25,8 @@
     val_proportion: 0.1
     use_oracle: True
 trainer:
-<<<<<<< HEAD
-  # gpus: 1
-    max_epochs: 1000
-=======
     gpus: 1
     max_epochs: 250
->>>>>>> ebcadb47
 early_stopping:
     patience: 100
     min_delta: 0.0
